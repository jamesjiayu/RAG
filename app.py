"""
Chatbot application using RAG (Retrieval-Augmented Generation) with LangChain,
HuggingFace, FAISS, and Gradio for an interactive interface.
Loads data from a web source, processes it into chunks, and stores embeddings
for contextual question answering.
"""



# __import__("pysqlite3")
# sys.modules["sqlite3"] = sys.modules.pop("pysqlite3")
# import sqlite3
# print(f"version: {sqlite3.sqlite_version}")
#  >=3.35.0 if Chroma
# from langchain_chroma import Chroma

import os
import sys
import logging
from typing import List, Optional, Dict, Any
from dotenv import load_dotenv
import gradio as gr
from langchain_community.document_loaders import WebBaseLoader
from langchain.text_splitter import RecursiveCharacterTextSplitter
from langchain_huggingface import HuggingFaceEndpoint, HuggingFaceEmbeddings
<<<<<<< HEAD
from langchain_chroma import Chroma
=======
from langchain_community.vectorstores import FAISS
>>>>>>> 85b64fc6
from langchain.prompts import PromptTemplate
from langchain_core.runnables import RunnablePassthrough
from langchain_core.output_parsers import StrOutputParser
from langchain_core.documents import Document
<<<<<<< HEAD
#from langchain_community.vectorstores import FAISS
# from langchain_openai import OpenAIEmbeddings

import sqlite3
print(f"version: {sqlite3.sqlite_version}")
#  >=3.35.0 # Replace standard sqlite3 with pysqlite3 for Chroma compatibility
=======
#from langchain_openai import OpenAI, OpenAIEmbeddings  # For optional OpenAI fallback
>>>>>>> 85b64fc6

logging.basicConfig(
    level=logging.INFO, format="%(asctime)s - %(name)s - %(levelname)s - %(message)s"
)
logger = logging.getLogger(__name__)

WEB_URL = "https://en.wikipedia.org/wiki/2025_Myanmar_earthquake"
CHUNK_SIZE = 500
CHUNK_OVERLAP = 50
EMBEDDING_MODEL = "BAAI/bge-small-zh-v1.5"
LLM_MODEL = "deepseek-ai/DeepSeek-R1-Distill-Qwen-1.5B"
# "facebook/rag-sequence-nq"   Or "google/flan-t5-large"
# PERSIST_DIR = "./chroma_langchain_db"
PERSIST_DIR = "./faiss_index"
COLLECTION_NAME = "chat_history"
USER_AGENT = "my-app/1.0"
<<<<<<< HEAD

 # Set USER_AGENT to identify requests when using HuggingFaceEndpoint and WebBaseLoader
=======
MAX_MESSAGES_BEFORE_PRUNE = 100 

>>>>>>> 85b64fc6
def setup_environment() -> str:
    load_dotenv()
    api_key = os.getenv("HUGGINGFACE_API_KEY")
    if not api_key:
        logger.error("HUGGINGFACE_API_KEY not found in environment variables")
        raise ValueError("Missing HUGGINGFACE_API_KEY")
    os.environ["USER_AGENT"] = USER_AGENT
    return api_key


"""
A Document object: 2 main attributes:
page_content: This is a string attribute that holds the actual text content of the document
metadata: This is a dictionary attribute that stores extra information related to the document. This can include:
The source URL (source)
The title of the document (title)
Creation date (date)
Any other information you want to associate with the document.

loader.load() method typically returns a list of Document objects (List[Document]).
text splitter that breaks down longer documents into smaller chunks(List[Document])
"""


def load_and_split_documents(url: str) -> List[Document]:
    logger.info(f"Loading documents from {url}")
    try:
        loader = WebBaseLoader(url)
        documents = loader.load()
        text_splitter = RecursiveCharacterTextSplitter(
            chunk_size=CHUNK_SIZE, chunk_overlap=CHUNK_OVERLAP
        )
        chunks = text_splitter.split_documents(documents)
        logger.info(f"Split into {len(chunks)} document chunks")
        if chunks:
            logger.debug(f"First chunk content: {chunks[0].page_content[:100]}...")
        return chunks
    except Exception as e:
        logger.error(f"Failed to load or split documents: {e}")
        raise


"""
model_name = "sentence-transformers/all-mpnet-base-v2"
model_kwargs = {'device': 'cpu'}
encode_kwargs = {'normalize_embeddings': False}
hf = HuggingFaceEmbeddings(
    model_name=model_name,
    model_kwargs=model_kwargs,
    encode_kwargs=encode_kwargs
)
"""

<<<<<<< HEAD
def create_vector_store(chunks: List[Document]) -> Chroma:
    logger.info("Initializing embeddings and vector store")
    try:
        embeddings = HuggingFaceEmbeddings(model_name=EMBEDDING_MODEL)
        vectorstore = Chroma.from_documents(
            documents=chunks,
            collection_name=COLLECTION_NAME,
            embedding=embeddings,
            persist_directory=PERSIST_DIR,
        )
=======

# def create_vector_store1(chunks: List[Document]) -> Chroma:
#     logger.info("Initializing embeddings and vector store")
#     try:
#         embeddings = HuggingFaceEmbeddings(model_name=EMBEDDING_MODEL)
#         vectorstore = Chroma.from_documents(
#             documents=chunks,
#             collection_name=COLLECTION_NAME,
#             embedding=embeddings,
#             persist_directory=PERSIST_DIR,
#         )
#         logger.info(f"Vector store created at {PERSIST_DIR}")
#         return vectorstore
#     except Exception as e:
#         logger.error(f"Failed to create vector stroe: {e}")
#         raise


# pip install faiss-cpu
def create_vector_store(chunks: List[Document]) -> FAISS:
    logger.info("Initializing embeddings and vector store")
    try:
        embeddings = HuggingFaceEmbeddings(model_name=EMBEDDING_MODEL)
        vectorstore = FAISS.from_documents(chunks, embeddings)
        vectorstore.save_local(PERSIST_DIR)
>>>>>>> 85b64fc6
        logger.info(f"Vector store created at {PERSIST_DIR}")
        return vectorstore
    except Exception as e:
        logger.error(f"Failed to create vector stroe: {e}")
        raise

<<<<<<< HEAD
=======
# Note: allow_dangerous_deserialization=True is safe here since the index is locally generated,
# but avoid in production with untrusted files due to pickle deserialization risks.
def load_vector_store() -> FAISS:
    embeddings = HuggingFaceEmbeddings(model_name=EMBEDDING_MODEL)
    vectorstore = FAISS.load_local(
        PERSIST_DIR, embeddings, allow_dangerous_deserialization=True
    )
    logger.info(f"load from {PERSIST_DIR} ")
    return vectorstore


>>>>>>> 85b64fc6
def initialize_llm(api_key: str) -> HuggingFaceEndpoint:
    logger.info(f"Initializing LLM: {LLM_MODEL}")
    try:
        llm = HuggingFaceEndpoint(
            repo_id=LLM_MODEL,
            huggingfacehub_api_token=api_key,
            max_new_tokens=256,
            temperature=0.2,
            task="text-generation",
        )
        return llm
    except Exception as e:
        logger.error(f"Failed to initialize LLM: {e}")
        raise


def create_rag_chain(vectorstore: FAISS, llm: HuggingFaceEndpoint):
    logger.info("Setting up RAG chain")
    try:
        template = """You are a friendly assistant chatbot. Use the following
            context to answer the question concisely.
            Context: {context}
            Question: {question}
            Answer: """
        prompt = PromptTemplate.from_template(template)

        def format_docs(docs: List[Document]) -> str:
            return "\n\n".join(doc.page_content for doc in docs)

        rag_chain = (
            {
                "context": vectorstore.as_retriever() | format_docs,
                "question": RunnablePassthrough(),
            }
            | prompt
            | llm
            | StrOutputParser()
        )
        return rag_chain
    except Exception as e:
        logger.error(f"Failed to create RAG chain: {e}")
        raise

    """
    (...) LangChain Runnable (object) sequence
    rag_chain itself is a RunnableSequence object.
    Pipe Operator |,  to chain together different Runnables
    output of the Runnable on the left becomes the input of the Runnable on the right
    a sequence of two Runnables connected by the | operator
    output of the vectorstore.as_retriever() Runnable will be passed as input to the format_docs Runnable. (returns a BaseRetriever object)
    a RunnablePassthrough instance  
    takes the output of the LLM and parses it into a plain string
    StrOutputParser() (an instance of an output parser)
    
    def format_docs1(docs: List[Document])-> str:
    formatted_content = ""
    for i,doc in enumerate(docs):
        formatted_content += doc.page_content
        # Add separator if it's not the last document
        if i<len(docs)-1:
            formatted_content+="\n\n"
    return formatted_content    
    """
<<<<<<< HEAD
=======


>>>>>>> 85b64fc6
def respond(
    current_msg: str,
    max_tokens: int,
    temperature: float,
    vectorstore: FAISS,
    llm: HuggingFaceEndpoint,
    rag_chain,
    #history_msg: Optional[List[dict]] = None,
) -> str:
    logger.info(f"Processing message: {current_msg[:50]}...")
    llm.max_new_tokens = max_tokens
    llm.temperature = temperature
    vectorstore = load_vector_store()
    # Store user message in Chroma. FAISS.save_local() 将其持久化到磁盘后，必须使用 FAISS.load_local() 明确地将其重新加载到内存中以执行像 add_texts 或检索这样的操作
    vectorstore.add_texts(texts=[current_msg], metadatas=[{"role": "user"}])

    try:
        # Generate response using RAG chain
        response = rag_chain.invoke(current_msg)

        # Store assistant response in vectorstore
        vectorstore.add_texts(texts=[response], metadatas=[{"role": "assistant"}])
        # vectorstore.save_local(PERSIST_DIR) #Optionally save periodically
        logger.info("Response generated successfully")
        return response
    except Exception as e:
        logger.error(f"Error generating response: {e}")
        return "Sorry, I couldn't generate a response due to an error."
    finally:
        logger.info("Execution completed")


def main():
    try:
        api_key = setup_environment()
        chunks = load_and_split_documents(WEB_URL)
        vectorstore = create_vector_store(chunks)
        llm = initialize_llm(api_key)
        rag_chain = create_rag_chain(vectorstore, llm)
        chatbot = gr.ChatInterface(
            fn=lambda msg, tokens, temp: respond(
                msg, tokens, temp, vectorstore, llm, rag_chain
            ),
            type="messages",
            additional_inputs=[
                gr.Slider(
                    minimum=1,
                    maximum=2048,
                    value=256,
                    step=1,
                    label="Max output tokens",
                ),
                gr.Slider(
                    minimum=0.1, maximum=1.0, value=0.2, step=0.1, label="Creativeness"
                ),
            ],
            description="Chat with the bot using RAG powered by LangChain and Hugging Face.",
        )
        chatbot.launch()
        vectorstore.save_local(PERSIST_DIR)
    except Exception as e:
        logger.error(f"Failed to launch chatbot: {e}")
        sys.exit(1)


if __name__ == "__main__":
    main()




# pip install faiss-cpu
# def create_vector_store1(chunks: List[Document]) -> FAISS:
#     logger.info("Initializing embeddings and vector store")
#     try:
#         embeddings = HuggingFaceEmbeddings(model_name=EMBEDDING_MODEL)
#         vectorstore = FAISS.from_documents(chunks, embeddings)
#         vectorstore.save_local(PERSIST_DIR)
#         logger.info(f"Vector store created at {PERSIST_DIR}")
#         return vectorstore
#     except Exception as e:
#         logger.error(f"Failed to create vector stroe: {e}")
#         raise

# def load_vector_store() -> FAISS:
#     embeddings = HuggingFaceEmbeddings(model_name=EMBEDDING_MODEL)
#     vectorstore = FAISS.load_local(PERSIST_DIR, embeddings, allow_dangerous_deserialization=True)
#     logger.info(f"load from {PERSIST_DIR} ")
#     return vectorstore<|MERGE_RESOLUTION|>--- conflicted
+++ resolved
@@ -23,25 +23,21 @@
 from langchain_community.document_loaders import WebBaseLoader
 from langchain.text_splitter import RecursiveCharacterTextSplitter
 from langchain_huggingface import HuggingFaceEndpoint, HuggingFaceEmbeddings
-<<<<<<< HEAD
+
 from langchain_chroma import Chroma
-=======
-from langchain_community.vectorstores import FAISS
->>>>>>> 85b64fc6
+
 from langchain.prompts import PromptTemplate
 from langchain_core.runnables import RunnablePassthrough
 from langchain_core.output_parsers import StrOutputParser
 from langchain_core.documents import Document
-<<<<<<< HEAD
+
 #from langchain_community.vectorstores import FAISS
-# from langchain_openai import OpenAIEmbeddings
-
+#from langchain_openai import OpenAI, OpenAIEmbeddings  # For optional OpenAI fallback
 import sqlite3
 print(f"version: {sqlite3.sqlite_version}")
 #  >=3.35.0 # Replace standard sqlite3 with pysqlite3 for Chroma compatibility
-=======
-#from langchain_openai import OpenAI, OpenAIEmbeddings  # For optional OpenAI fallback
->>>>>>> 85b64fc6
+
+
 
 logging.basicConfig(
     level=logging.INFO, format="%(asctime)s - %(name)s - %(levelname)s - %(message)s"
@@ -58,13 +54,11 @@
 PERSIST_DIR = "./faiss_index"
 COLLECTION_NAME = "chat_history"
 USER_AGENT = "my-app/1.0"
-<<<<<<< HEAD
-
- # Set USER_AGENT to identify requests when using HuggingFaceEndpoint and WebBaseLoader
-=======
-MAX_MESSAGES_BEFORE_PRUNE = 100 
-
->>>>>>> 85b64fc6
+
+
+# Set USER_AGENT to identify requests when using HuggingFaceEndpoint and WebBaseLoader
+#MAX_MESSAGES_BEFORE_PRUNE = 100 #for faiss
+
 def setup_environment() -> str:
     load_dotenv()
     api_key = os.getenv("HUGGINGFACE_API_KEY")
@@ -118,7 +112,7 @@
 )
 """
 
-<<<<<<< HEAD
+
 def create_vector_store(chunks: List[Document]) -> Chroma:
     logger.info("Initializing embeddings and vector store")
     try:
@@ -129,53 +123,9 @@
             embedding=embeddings,
             persist_directory=PERSIST_DIR,
         )
-=======
-
-# def create_vector_store1(chunks: List[Document]) -> Chroma:
-#     logger.info("Initializing embeddings and vector store")
-#     try:
-#         embeddings = HuggingFaceEmbeddings(model_name=EMBEDDING_MODEL)
-#         vectorstore = Chroma.from_documents(
-#             documents=chunks,
-#             collection_name=COLLECTION_NAME,
-#             embedding=embeddings,
-#             persist_directory=PERSIST_DIR,
-#         )
-#         logger.info(f"Vector store created at {PERSIST_DIR}")
-#         return vectorstore
-#     except Exception as e:
-#         logger.error(f"Failed to create vector stroe: {e}")
-#         raise
-
-
-# pip install faiss-cpu
-def create_vector_store(chunks: List[Document]) -> FAISS:
-    logger.info("Initializing embeddings and vector store")
-    try:
-        embeddings = HuggingFaceEmbeddings(model_name=EMBEDDING_MODEL)
-        vectorstore = FAISS.from_documents(chunks, embeddings)
-        vectorstore.save_local(PERSIST_DIR)
->>>>>>> 85b64fc6
-        logger.info(f"Vector store created at {PERSIST_DIR}")
-        return vectorstore
-    except Exception as e:
-        logger.error(f"Failed to create vector stroe: {e}")
-        raise
-
-<<<<<<< HEAD
-=======
-# Note: allow_dangerous_deserialization=True is safe here since the index is locally generated,
-# but avoid in production with untrusted files due to pickle deserialization risks.
-def load_vector_store() -> FAISS:
-    embeddings = HuggingFaceEmbeddings(model_name=EMBEDDING_MODEL)
-    vectorstore = FAISS.load_local(
-        PERSIST_DIR, embeddings, allow_dangerous_deserialization=True
-    )
-    logger.info(f"load from {PERSIST_DIR} ")
-    return vectorstore
-
-
->>>>>>> 85b64fc6
+
+        
+
 def initialize_llm(api_key: str) -> HuggingFaceEndpoint:
     logger.info(f"Initializing LLM: {LLM_MODEL}")
     try:
@@ -239,11 +189,7 @@
             formatted_content+="\n\n"
     return formatted_content    
     """
-<<<<<<< HEAD
-=======
-
-
->>>>>>> 85b64fc6
+
 def respond(
     current_msg: str,
     max_tokens: int,
